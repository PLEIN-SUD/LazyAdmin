--- conflicted
+++ resolved
@@ -192,11 +192,8 @@
     $users = Get-Users
     
     # Get all MFA Report data
-<<<<<<< HEAD
-    $reportData = Get-MgReportAuthenticationMethodUserRegistrationDetail
-=======
-    $reportData = Get-MgBetaReportAuthenticationMethodUserRegistrationDetail -All
->>>>>>> 82e3e74f
+    $reportData = Get-MgReportAuthenticationMethodUserRegistrationDetail -All
+
 
     Write-Host "Processing" $users.count "users" -ForegroundColor Cyan
 
